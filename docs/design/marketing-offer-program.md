# Marketing Offer Program Design Document

## Abstract

Build trust with new users by allowing them to try out the network.
Increase viral growth of our platform through word-of-mouth marketing. 
Discover the best client referral offer type during our beta release by testing the performance of different client offering types.

**Free Tier Credit**: A free trial for all users who create an account on the Tardigrade network without using a Referral Offer link.  

**Referral Offer Credit**: An incentive program for motivating existing clients to refer their peers to set up paid accounts on the Tardigrade network. 
Existing clients give their UUID Referral Link to their friends for their friends to create an account and receive an Invite Offer Credit that is greater than the default Free Tier Credit.

## Background

### REFERRAL LINK

- When a user wants to issue a referral link:
  An existing client who has an account on one of the Tardigrade Satellites is able to retrieve their unique referral link from their dashboard. They can issue their referral link to their friends in the following ways:
  - Copy the static link associated to their account with the default invite message from their dashboard 
  - Twitter Share

- When a referral link is accepted:
  The invitee can accept their invite to redeem their Referral Offer by going through the Referral Link to create an account on the Satellite they were invited to/through.
  Upon creating their account they must enter their payment information into the Stripe integration and accept/acknowledge that:
    If they use up their referral credit before the expiration date they should expect a bill for any amount of activity they acquire beyond what was credited to them
    When their offer period expires they should expect a bill for any activity on the Tardigrade network going forward billed monthly at unit per hour

### AWARDED CREDIT

- When free credit is awarded:
It is displayed as the USD value that is equivalent to the storage & bandwidth allotted amount for the credit
The credit is automatically applied to the account and will have a max limit that can be reached within a set timeframe, as well as an expiration date for it to be used by.
  The user will be charged for activity that is beyond the Free Credit limit within the set timeframe
  The user will be charged for activity that is after the expiration date.
  Example statement to the user: 
  “You will not be charged until all of your $XX credit is used or it expires. Your $XX credit will be applied immediately”
  A user's free credit can only be applied to projects that they create

  A client can see their awarded Free Credits in their dashboard with associated expiration date
  A client who has been awarded storage credit for their referrals is able to retain the awarded credits when the referral offer they received the credit under has been updated/changed

### CATEGORIES OF FREE CREDIT & OFFER TYPES

**Default Free Tier Offer:**
  - This is the credit that all new users who join the network receive if they create an account without a Referral Link. Once a new user successfully creates their account they will have 14 days to use their Free Credit allowance.  
  The Default Offer will remain constant, with no expiration date to the offer and does not have a redemption cap
  The Offer Program Admin is able to adjust the default offer
  One Default Offer per Tardigrade Satellite.
  When there is a lapse of the Referral Testing Offer/the Referral Testing Offer has expired or reached a cap, the Default Offer will be the default to the Referral Testing Offer that new users will redeem until a new Referral Testing Offer is generated.

**Referral Testing Offer**:
  - This is the credit awarded to the Invitee upon creating their account using a Referral Link. This credit can have a different expiration date than the awarded Referrer Credit and the Default Free Credit.
  An admin of the Referral Program is able to easily adjust the current offer through the  Admin Satellite GUI

**Referrer Award Credit**:
  - This is the credit awarded to the Referrer once the Invitee has created a *paid* account and has successfully paid their second invoice. This credit can have a different expiration date than the awarded Invitee Credit and the Default Free Credit.

[Offer Types Table](https://docs.google.com/spreadsheets/d/1I3Do-HMNkpUpJAsebtl1NXw6-PlkoVaFKCP9e-TTgHA/edit?usp=sharing)

## Design

### Database

**offer  table**
```sql
    id - int
    name -  text
    description - text  
<<<<<<< HEAD
    credit_in_cents - integer
    redeemable_cap - integer
    num_redeemed - integer
=======
    award_credit_in_cents - int
    invitee_credit_in_cents - int
    redeemable_cap - int
    num_redeemed - int
>>>>>>> d99d6862
    created_at - timestamp
    expires_at - timestamp
    award_credit_duration_days - int
    invitee_credit_duration_days - int
    status - enum[ACTIVE, DONE, DEFAULT]
    PRIMARY KEY (id)
```

**user_credit table**
```sql
    id - int
    user_id - bytea
    offer_id - int
    credits_earned_cents - int
    credits_used_cents - int
    credit_type - enum[AWARD, INVITEE, NO_TYPE]
    expires_at - timestamp
    created_at - timestamp
    referred_by - bytea (nullable)
    FOREIGN KEY (offer_id)
    FOREIGN KEY (referred_by)
    FOREIGN KEY (user_id)
    PRIMARY KEY (id)
```

**user table**
```sql
    total_Referred - int
```

### Offer Program Service

**satellite/marketing/offers.go**
- Create offers interface to interact with offer table

```golang
type DB interface {
  ListAllOffers(ctx context.Context) ([]Offer, error)
  GetOfferById(ctx context.Context, offerId Offer.ID) (Offer, error)
  Update(ctx context.Context, offer *Offer) (*Offer, error)
  Delete(ctx context.Context, offerId Offer.ID)
  Create(ctx context.Context, offer *Offer)
}

func (offer *Offer) IsUpdatable() bool {
  return offer.Status == NO_STATUS
}
```

**satellite/console/credit.go**
- Create a user_credit interface to interact with the user_credit table
- Credits will be stored in cents as its unit.

```golang
type DB interface {
  AvailableCredits(ctx context.Context, userId uuid.UUID) (int, error)
  ListByCreditType(ctx context.Context, userId uuid.UUID, creditType Credit.Type) ([]Credit, error)
  Update(ctx context.Context, credit *Credit) (*Credit, error)
  Create(ctx context.Context, credit *Credit) (*Credit, error)
}
```

**satellite/console/database.go**
- New method for retrieving user credit data from user_credit table
  
```golang
type DB interface {
	// Users is a getter for Users repository
  Users() Users
  // Credits is a getter for Credits repository
  Credits() Credits
	// Projects is a getter for Projects repository
	Projects() Projects
	// ProjectMembers is a getter for ProjectMembers repository
	ProjectMembers() ProjectMembers
	// APIKeys is a getter for APIKeys repository
	APIKeys() APIKeys
	// BucketUsage is a getter for accounting.BucketUsage repository
	BucketUsage() accounting.BucketUsage
	// RegistrationTokens is a getter for RegistrationTokens repository
	RegistrationTokens() RegistrationTokens
	// UsageRollups is a getter for UsageRollups repository
	UsageRollups() UsageRollups

	// BeginTransaction is a method for opening transaction
  BeginTx(ctx context.Context) (DBTx, error)
}
```

**satellite/marketing/marketingweb/server.go**
- Open a new private port on the satellite for admin users to manage referral offer configuration and other marketing configuration for various programs on our satellites
- For right now, we will rely on our VPN to restrict access to the admin GUI. Only people who are on our VPN will have access to this page.

```golang
// NewServer creates a new instance of marketingweb server
Func NewServer(logger *zap.Logger, config Config, service *marketing.Service, listener net.Listener) *Server {}

// Register marketingweb server onto satellite
peer.Offer.Endpoint = marketingweb.NewServer(logger, config, service, listener)
```

### Referral Links

The referral link url will be a static url that contains userid as the unique identifier
Exp: `https://mars.tardigrade.io/register?uuid=<userid>`

### Segment.io service

**pkg/analytics/analytics.go**

- For email service, we will design several event triggers in customer.io using their event triggered campaign. We will be using analytics-go package for back-end server and analytics.js for Satellite GUI from segment.io to send our trigger event to customer.io We will create a new package in storj/pkg for analytics that will check DNT first before sending data to customer.io
- We will add a new configuration for storing segment tracking Id specifically for tardigrade branded satellite

```golang
client := analytics.New()
```

How to send an event from satellite to customer.io?

```golang
client.Enqueue(analytics.Track{
  UserId: "f4ca124298",
  Event:  "sign-ups",
  Properties: analytics.NewProperties().Set("referred", "true"),
})
```

How to send an event from Satellite GUI to customer.io?

```javascript
analytics.track('Signed Up', {
  referred_by: ‘brandonisawesome’
});
```

**List of trigger events**:
- Send_referral event - triggered from the Satellite GUI
- Referral_redeemed event - triggered from the consoleweb server.
Reason: activation success page is served as a static page, therefore we need to send this event from the back-end after user activated their account

How to send notification for a specific use based on their state?

By utilizing customer.io’s attribute feature, we can update user’s state through each step in our referral program and deliver appropriate content to them.

**How to update user’s state in customer.io?**

```javascript
analytics.identify("97980cfea0067", {
  name: "Peter Gibbons",
  email: "peter@initech.com",
  low_credits: true,
});
```

Then,we will be using Customer.io’s segment triggered campaign to send out notifications.

How does email get sent out when admin starts a new offer?
Due to the limitation of the customer.io API, we can’t create a new campaign through an API call. An Admin needs to go to customer.io web interface to create a new campaign manually.

### Front End

### Satellite GUI

**src/store/modules/userReferralStats.ts**
- A store for managing user’s referral stats from the backend

**src/components/referral/***.ts**
- Based on mockups, we will create components to display user’s referral stats

**src/components/account/AccountArea.vue**
- Add display for user’s referral link and copy to clipboard button using vue-clipboard2

**github.com/storj/tardigrade-satellite-theme**
- Add `.env` file that stores segment tracking id for each satellite 

### Admin GUI

we will be using go template for the UI
**/web/admin/offer/home.html**

## Rationale

As if the current user_credit table design, we will have a new entry each time when a user earns a credit. The reason why we designed this way is due to the starting date for the expiration date of credits. Each credit will be expired at a different time based on the duration we set for a particular offer and the date the credit is awarded to a user.

We will check against the credit duration interval when inserting a new row into the user_credit table and update the expires_at for each entry accordingly.
## Open issues (if applicable)<|MERGE_RESOLUTION|>--- conflicted
+++ resolved
@@ -67,16 +67,10 @@
     id - int
     name -  text
     description - text  
-<<<<<<< HEAD
-    credit_in_cents - integer
-    redeemable_cap - integer
-    num_redeemed - integer
-=======
     award_credit_in_cents - int
     invitee_credit_in_cents - int
     redeemable_cap - int
     num_redeemed - int
->>>>>>> d99d6862
     created_at - timestamp
     expires_at - timestamp
     award_credit_duration_days - int
