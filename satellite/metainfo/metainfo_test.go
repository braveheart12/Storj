// Copyright (C) 2019 Storj Labs, Inc.
// See LICENSE for copying information.

package metainfo_test

import (
	"context"
	"sort"
	"testing"
	"time"

	"github.com/stretchr/testify/assert"
	"github.com/stretchr/testify/require"
	"github.com/zeebo/errs"
	"go.uber.org/zap"
	"google.golang.org/grpc/codes"
	"google.golang.org/grpc/status"

	"storj.io/storj/internal/memory"
	"storj.io/storj/internal/testcontext"
	"storj.io/storj/internal/testplanet"
	"storj.io/storj/internal/testrand"
	"storj.io/storj/pkg/eestream"
	"storj.io/storj/pkg/macaroon"
	"storj.io/storj/pkg/pb"
	"storj.io/storj/pkg/storj"
	"storj.io/storj/satellite"
	"storj.io/storj/satellite/console"
	"storj.io/storj/uplink/metainfo"
)

// mockAPIKeys is mock for api keys store of pointerdb
type mockAPIKeys struct {
	info console.APIKeyInfo
	err  error
}

// GetByKey return api key info for given key
func (keys *mockAPIKeys) GetByKey(ctx context.Context, key macaroon.APIKey) (*console.APIKeyInfo, error) {
	return &keys.info, keys.err
}

func TestInvalidAPIKey(t *testing.T) {
	ctx := testcontext.New(t)
	defer ctx.Cleanup()

	planet, err := testplanet.New(t, 1, 1, 1)
	require.NoError(t, err)
	defer ctx.Check(planet.Shutdown)

	planet.Start(ctx)

	for _, invalidAPIKey := range []string{"", "invalid", "testKey"} {
		client, err := planet.Uplinks[0].DialMetainfo(ctx, planet.Satellites[0], invalidAPIKey)
		require.NoError(t, err)
		defer ctx.Check(client.Close)

		_, _, err = client.CreateSegment(ctx, "hello", "world", 1, &pb.RedundancyScheme{}, 123, time.Now().Add(time.Hour))
		assertUnauthenticated(t, err, false)

		_, err = client.CommitSegment(ctx, "testbucket", "testpath", 0, &pb.Pointer{}, nil)
		assertUnauthenticated(t, err, false)

		_, err = client.SegmentInfo(ctx, "testbucket", "testpath", 0)
		assertUnauthenticated(t, err, false)

		_, _, err = client.ReadSegment(ctx, "testbucket", "testpath", 0)
		assertUnauthenticated(t, err, false)

		_, err = client.DeleteSegment(ctx, "testbucket", "testpath", 0)
		assertUnauthenticated(t, err, false)

		_, _, err = client.ListSegments(ctx, "testbucket", "", "", "", true, 1, 0)
		assertUnauthenticated(t, err, false)
	}
}

func TestRestrictedAPIKey(t *testing.T) {
	ctx := testcontext.New(t)
	defer ctx.Cleanup()

	planet, err := testplanet.New(t, 1, 1, 1)
	require.NoError(t, err)
	defer ctx.Check(planet.Shutdown)

	planet.Start(ctx)

	key, err := macaroon.ParseAPIKey(planet.Uplinks[0].APIKey[planet.Satellites[0].ID()])
	require.NoError(t, err)

	tests := []struct {
		Caveat               macaroon.Caveat
		CreateSegmentAllowed bool
		CommitSegmentAllowed bool
		SegmentInfoAllowed   bool
		ReadSegmentAllowed   bool
		DeleteSegmentAllowed bool
		ListSegmentsAllowed  bool
		ReadBucketAllowed    bool
	}{
		{ // Everything disallowed
			Caveat: macaroon.Caveat{
				DisallowReads:   true,
				DisallowWrites:  true,
				DisallowLists:   true,
				DisallowDeletes: true,
			},
			ReadBucketAllowed: true,
		},

		{ // Read only
			Caveat: macaroon.Caveat{
				DisallowWrites:  true,
				DisallowDeletes: true,
			},
			SegmentInfoAllowed:  true,
			ReadSegmentAllowed:  true,
			ListSegmentsAllowed: true,
			ReadBucketAllowed:   true,
		},

		{ // Write only
			Caveat: macaroon.Caveat{
				DisallowReads: true,
				DisallowLists: true,
			},
			CreateSegmentAllowed: true,
			CommitSegmentAllowed: true,
			DeleteSegmentAllowed: true,
			ReadBucketAllowed:    true,
		},

		{ // Bucket restriction
			Caveat: macaroon.Caveat{
				AllowedPaths: []*macaroon.Caveat_Path{{
					Bucket: []byte("otherbucket"),
				}},
			},
		},

		{ // Path restriction
			Caveat: macaroon.Caveat{
				AllowedPaths: []*macaroon.Caveat_Path{{
					Bucket:              []byte("testbucket"),
					EncryptedPathPrefix: []byte("otherpath"),
				}},
			},
			ReadBucketAllowed: true,
		},

		{ // Time restriction after
			Caveat: macaroon.Caveat{
				NotAfter: func(x time.Time) *time.Time { return &x }(time.Now()),
			},
		},

		{ // Time restriction before
			Caveat: macaroon.Caveat{
				NotBefore: func(x time.Time) *time.Time { return &x }(time.Now().Add(time.Hour)),
			},
		},
	}

	for _, test := range tests {
		restrictedKey, err := key.Restrict(test.Caveat)
		require.NoError(t, err)

		client, err := planet.Uplinks[0].DialMetainfo(ctx, planet.Satellites[0], restrictedKey.Serialize())
		require.NoError(t, err)
		defer ctx.Check(client.Close)

		_, _, err = client.CreateSegment(ctx, "testbucket", "testpath", 1, &pb.RedundancyScheme{}, 123, time.Now().Add(time.Hour))
		assertUnauthenticated(t, err, test.CreateSegmentAllowed)

		_, err = client.CommitSegment(ctx, "testbucket", "testpath", 0, &pb.Pointer{}, nil)
		assertUnauthenticated(t, err, test.CommitSegmentAllowed)

		_, err = client.SegmentInfo(ctx, "testbucket", "testpath", 0)
		assertUnauthenticated(t, err, test.SegmentInfoAllowed)

		_, _, err = client.ReadSegment(ctx, "testbucket", "testpath", 0)
		assertUnauthenticated(t, err, test.ReadSegmentAllowed)

		_, err = client.DeleteSegment(ctx, "testbucket", "testpath", 0)
		assertUnauthenticated(t, err, test.DeleteSegmentAllowed)

		_, _, err = client.ListSegments(ctx, "testbucket", "testpath", "", "", true, 1, 0)
		assertUnauthenticated(t, err, test.ListSegmentsAllowed)

		_, _, err = client.ReadSegment(ctx, "testbucket", "", -1)
		assertUnauthenticated(t, err, test.ReadBucketAllowed)
	}
}

func assertUnauthenticated(t *testing.T, err error, allowed bool) {
	t.Helper()

	// If it's allowed, we allow any non-unauthenticated error because
	// some calls error after authentication checks.
	if err, ok := status.FromError(errs.Unwrap(err)); ok {
		assert.Equal(t, codes.Unauthenticated == err.Code(), !allowed)
	} else if !allowed {
		assert.Fail(t, "got unexpected error", "%T", err)
	}
}

func TestServiceList(t *testing.T) {
	ctx := testcontext.New(t)
	defer ctx.Cleanup()

	planet, err := testplanet.New(t, 1, 6, 1)
	require.NoError(t, err)
	defer ctx.Check(planet.Shutdown)

	planet.Start(ctx)

	items := []struct {
		Key   string
		Value []byte
	}{
		{Key: "sample.😶", Value: []byte{1}},
		{Key: "müsic", Value: []byte{2}},
		{Key: "müsic/söng1.mp3", Value: []byte{3}},
		{Key: "müsic/söng2.mp3", Value: []byte{4}},
		{Key: "müsic/album/söng3.mp3", Value: []byte{5}},
		{Key: "müsic/söng4.mp3", Value: []byte{6}},
		{Key: "ビデオ/movie.mkv", Value: []byte{7}},
	}

	for _, item := range items {
		err := planet.Uplinks[0].Upload(ctx, planet.Satellites[0], "testbucket", item.Key, item.Value)
		assert.NoError(t, err)
	}

	config := planet.Uplinks[0].GetConfig(planet.Satellites[0])
	metainfo, _, cleanup, err := testplanet.DialMetainfo(ctx, planet.Uplinks[0].Log.Named("metainfo"), config, planet.Uplinks[0].Identity)
	require.NoError(t, err)
	defer ctx.Check(cleanup)

	type Test struct {
		Request  storj.ListOptions
		Expected storj.ObjectList // objects are partial
	}

	list, err := metainfo.ListObjects(ctx, "testbucket", storj.ListOptions{Recursive: true, Direction: storj.After})
	require.NoError(t, err)

	expected := []storj.Object{
		{Path: "müsic"},
		{Path: "müsic/album/söng3.mp3"},
		{Path: "müsic/söng1.mp3"},
		{Path: "müsic/söng2.mp3"},
		{Path: "müsic/söng4.mp3"},
		{Path: "sample.😶"},
		{Path: "ビデオ/movie.mkv"},
	}

	require.Equal(t, len(expected), len(list.Items))
	sort.Slice(list.Items, func(i, k int) bool {
		return list.Items[i].Path < list.Items[k].Path
	})
	for i, item := range expected {
		require.Equal(t, item.Path, list.Items[i].Path)
		require.Equal(t, item.IsPrefix, list.Items[i].IsPrefix)
	}

	list, err = metainfo.ListObjects(ctx, "testbucket", storj.ListOptions{Recursive: false, Direction: storj.After})
	require.NoError(t, err)

	expected = []storj.Object{
		{Path: "müsic"},
		{Path: "müsic/", IsPrefix: true},
		{Path: "sample.😶"},
		{Path: "ビデオ/", IsPrefix: true},
	}

	require.Equal(t, len(expected), len(list.Items))
	sort.Slice(list.Items, func(i, k int) bool {
		return list.Items[i].Path < list.Items[k].Path
	})
	for i, item := range expected {
		t.Log(item.Path, list.Items[i].Path)
		require.Equal(t, item.Path, list.Items[i].Path)
		require.Equal(t, item.IsPrefix, list.Items[i].IsPrefix)
	}
}

func TestCommitSegment(t *testing.T) {
	testplanet.Run(t, testplanet.Config{
		SatelliteCount: 1, StorageNodeCount: 6, UplinkCount: 1,
	}, func(t *testing.T, ctx *testcontext.Context, planet *testplanet.Planet) {
		apiKey := planet.Uplinks[0].APIKey[planet.Satellites[0].ID()]

		metainfo, err := planet.Uplinks[0].DialMetainfo(ctx, planet.Satellites[0], apiKey)
		require.NoError(t, err)
		defer ctx.Check(metainfo.Close)

		{
			// error if pointer is nil
			_, err = metainfo.CommitSegment(ctx, "bucket", "path", -1, nil, []*pb.OrderLimit{})
			require.Error(t, err)
		}
		{
			// error if number of remote pieces is lower then repair threshold
			redundancy := &pb.RedundancyScheme{
				MinReq:           1,
				RepairThreshold:  2,
				SuccessThreshold: 3,
				Total:            4,
				ErasureShareSize: 256,
			}
			expirationDate := time.Now().Add(time.Hour)
			addresedLimits, rootPieceID, err := metainfo.CreateSegment(ctx, "bucket", "path", -1, redundancy, 1000, expirationDate)
			require.NoError(t, err)

			// create number of pieces below repair threshold
			usedForPieces := addresedLimits[:redundancy.RepairThreshold-1]
			pieces := make([]*pb.RemotePiece, len(usedForPieces))
			for i, limit := range usedForPieces {
				pieces[i] = &pb.RemotePiece{
					PieceNum: int32(i),
					NodeId:   limit.Limit.StorageNodeId,
					Hash: &pb.PieceHash{
						PieceId:   limit.Limit.PieceId,
						PieceSize: 256,
						Timestamp: time.Now(),
					},
				}
			}

			pointer := &pb.Pointer{
				Type:        pb.Pointer_REMOTE,
				SegmentSize: 10,
				Remote: &pb.RemoteSegment{
					RootPieceId:  rootPieceID,
					Redundancy:   redundancy,
					RemotePieces: pieces,
				},
				ExpirationDate: expirationDate,
			}

			limits := make([]*pb.OrderLimit, len(addresedLimits))
			for i, addresedLimit := range addresedLimits {
				limits[i] = addresedLimit.Limit
			}
			_, err = metainfo.CommitSegment(ctx, "bucket", "path", -1, pointer, limits)
			require.Error(t, err)
			require.Contains(t, err.Error(), "less than or equal to the repair threshold")
		}
	})
}

func TestCreateSegment(t *testing.T) {
	testplanet.Run(t, testplanet.Config{
		SatelliteCount: 1, StorageNodeCount: 6, UplinkCount: 1,
		Reconfigure: testplanet.Reconfigure{
			Satellite: func(log *zap.Logger, index int, config *satellite.Config) {
				config.Metainfo.RS.Validate = true
			},
		},
	}, func(t *testing.T, ctx *testcontext.Context, planet *testplanet.Planet) {
		apiKey := planet.Uplinks[0].APIKey[planet.Satellites[0].ID()]

		metainfo, err := planet.Uplinks[0].DialMetainfo(ctx, planet.Satellites[0], apiKey)
		require.NoError(t, err)
		defer ctx.Check(metainfo.Close)

		for _, r := range []struct {
			rs   *pb.RedundancyScheme
			fail bool
		}{
			{ // error - ErasureShareSize <= 0
				rs: &pb.RedundancyScheme{
					MinReq:           1,
					RepairThreshold:  2,
					SuccessThreshold: 3,
					Total:            4,
					ErasureShareSize: -1,
				},
				fail: true,
			},
			{ // error - any of the values are negative
				rs: &pb.RedundancyScheme{
					MinReq:           1,
					RepairThreshold:  -2,
					SuccessThreshold: 3,
					Total:            -4,
					ErasureShareSize: 10,
				},
				fail: true,
			},
			{ // error - MinReq >= RepairThreshold
				rs: &pb.RedundancyScheme{
					MinReq:           10,
					RepairThreshold:  2,
					SuccessThreshold: 3,
					Total:            4,
					ErasureShareSize: 10,
				},
				fail: true,
			},
			{ // error - MinReq >= RepairThreshold
				rs: &pb.RedundancyScheme{
					MinReq:           2,
					RepairThreshold:  2,
					SuccessThreshold: 3,
					Total:            4,
					ErasureShareSize: 10,
				},
				fail: true,
			},
			{ // error - RepairThreshold >= SuccessThreshol
				rs: &pb.RedundancyScheme{
					MinReq:           1,
					RepairThreshold:  3,
					SuccessThreshold: 3,
					Total:            4,
					ErasureShareSize: 10,
				},
				fail: true,
			},
			{ // error -  SuccessThreshold >= Total
				rs: &pb.RedundancyScheme{
					MinReq:           1,
					RepairThreshold:  2,
					SuccessThreshold: 4,
					Total:            4,
					ErasureShareSize: 10,
				},
				fail: true,
			},
			{ // ok - valid RS parameters
				rs: &pb.RedundancyScheme{
					MinReq:           1,
					RepairThreshold:  2,
					SuccessThreshold: 3,
					Total:            4,
					ErasureShareSize: 256,
				},
				fail: false,
			},
		} {
			_, _, err := metainfo.CreateSegment(ctx, "bucket", "path", -1, r.rs, 1000, time.Now().Add(time.Hour))
			if r.fail {
				require.Error(t, err)
			} else {
				require.NoError(t, err)
			}
		}
	})
}

func TestExpirationTimeSegment(t *testing.T) {
	testplanet.Run(t, testplanet.Config{
		SatelliteCount: 1, StorageNodeCount: 6, UplinkCount: 1,
	}, func(t *testing.T, ctx *testcontext.Context, planet *testplanet.Planet) {
		apiKey := planet.Uplinks[0].APIKey[planet.Satellites[0].ID()]

		metainfo, err := planet.Uplinks[0].DialMetainfo(ctx, planet.Satellites[0], apiKey)
		require.NoError(t, err)
		defer ctx.Check(metainfo.Close)
		pointer := createTestPointer(t)

		for _, r := range []struct {
			expirationDate time.Time
			errFlag        bool
		}{
			{ // expiration time not set
				time.Time{},
				false,
			},
			{ // 10 days into future
				time.Now().AddDate(0, 0, 10),
				false,
			},
			{ // current time
				time.Now(),
				true,
			},
			{ // 10 days into past
				time.Now().AddDate(0, 0, -10),
				true,
			},
		} {

			_, _, err := metainfo.CreateSegment(ctx, "my-bucket-name", "file/path", -1, pointer.Remote.Redundancy, memory.MiB.Int64(), r.expirationDate)
			if err != nil {
				assert.True(t, r.errFlag)
			} else {
				assert.False(t, r.errFlag)
			}
		}
	})
}

func TestDoubleCommitSegment(t *testing.T) {
	testplanet.Run(t, testplanet.Config{
		SatelliteCount: 1, StorageNodeCount: 6, UplinkCount: 1,
	}, func(t *testing.T, ctx *testcontext.Context, planet *testplanet.Planet) {
		apiKey := planet.Uplinks[0].APIKey[planet.Satellites[0].ID()]

		metainfo, err := planet.Uplinks[0].DialMetainfo(ctx, planet.Satellites[0], apiKey)
		require.NoError(t, err)
		defer ctx.Check(metainfo.Close)

		pointer, limits := runCreateSegment(ctx, t, metainfo)

		_, err = metainfo.CommitSegment(ctx, "my-bucket-name", "file/path", -1, pointer, limits)
		require.NoError(t, err)

		_, err = metainfo.CommitSegment(ctx, "my-bucket-name", "file/path", -1, pointer, limits)
		require.Error(t, err)
		require.Contains(t, err.Error(), "missing create request or request expired")
	})
}

func TestCommitSegmentPointer(t *testing.T) {
	// all tests needs to generate error
	tests := []struct {
		// defines how modify pointer before CommitSegment
		Modify       func(pointer *pb.Pointer)
		ErrorMessage string
	}{
		{
			Modify: func(pointer *pb.Pointer) {
				pointer.ExpirationDate.Add(time.Second * 100)
			},
			ErrorMessage: "pointer expiration date does not match requested one",
		},
		{
			Modify: func(pointer *pb.Pointer) {
				pointer.Remote.Redundancy.MinReq += 100
			},
			ErrorMessage: "pointer redundancy scheme date does not match requested one",
		},
		{
			Modify: func(pointer *pb.Pointer) {
				pointer.Remote.Redundancy.RepairThreshold += 100
			},
			ErrorMessage: "pointer redundancy scheme date does not match requested one",
		},
		{
			Modify: func(pointer *pb.Pointer) {
				pointer.Remote.Redundancy.SuccessThreshold += 100
			},
			ErrorMessage: "pointer redundancy scheme date does not match requested one",
		},
		{
			Modify: func(pointer *pb.Pointer) {
				pointer.Remote.Redundancy.Total += 100
			},
			// this error is triggered earlier then Create/Commit RS comparison
			ErrorMessage: "invalid no order limit for piece",
		},
		{
			Modify: func(pointer *pb.Pointer) {
				pointer.Remote.Redundancy.ErasureShareSize += 100
			},
			ErrorMessage: "pointer redundancy scheme date does not match requested one",
		},
		{
			Modify: func(pointer *pb.Pointer) {
				pointer.Remote.Redundancy.Type = 100
			},
			ErrorMessage: "pointer redundancy scheme date does not match requested one",
		},
		{
			Modify: func(pointer *pb.Pointer) {
				pointer.Type = pb.Pointer_INLINE
			},
			ErrorMessage: "pointer type is INLINE but remote segment is set",
		},
		{
			// no piece hash removes piece from pointer, not enough pieces for successful upload
			Modify: func(pointer *pb.Pointer) {
				pointer.Remote.RemotePieces[0].Hash = nil
			},
			ErrorMessage: "Number of valid pieces (1) is less than or equal to the repair threshold (1)",
		},
		{
			// invalid timestamp removes piece from pointer, not enough pieces for successful upload
			Modify: func(pointer *pb.Pointer) {
				pointer.Remote.RemotePieces[0].Hash.Timestamp = time.Now().Add(-24 * time.Hour)
			},
			ErrorMessage: "Number of valid pieces (1) is less than or equal to the repair threshold (1)",
		},
		{
			// invalid hash PieceID removes piece from pointer, not enough pieces for successful upload
			Modify: func(pointer *pb.Pointer) {
				pointer.Remote.RemotePieces[0].Hash.PieceId = storj.PieceID{1}
			},
			ErrorMessage: "Number of valid pieces (1) is less than or equal to the repair threshold (1)",
		},
		{
			Modify: func(pointer *pb.Pointer) {
				pointer.Remote.RemotePieces[0].Hash.PieceSize = 1
			},
			ErrorMessage: "all pieces needs to have the same size",
		},
		{
			Modify: func(pointer *pb.Pointer) {
				pointer.SegmentSize = 100
			},
			ErrorMessage: "expected piece size is different from provided",
		},
	}

	testplanet.Run(t, testplanet.Config{
		SatelliteCount: 1, StorageNodeCount: 6, UplinkCount: 1,
	}, func(t *testing.T, ctx *testcontext.Context, planet *testplanet.Planet) {
		apiKey := planet.Uplinks[0].APIKey[planet.Satellites[0].ID()]

		metainfo, err := planet.Uplinks[0].DialMetainfo(ctx, planet.Satellites[0], apiKey)
		require.NoError(t, err)
		defer ctx.Check(metainfo.Close)

		for i, test := range tests {
			pointer, limits := runCreateSegment(ctx, t, metainfo)
			test.Modify(pointer)

			_, err = metainfo.CommitSegment(ctx, "my-bucket-name", "file/path", -1, pointer, limits)
			require.Error(t, err, "Case #%v", i)
			require.Contains(t, err.Error(), test.ErrorMessage, "Case #%v", i)
		}
	})
}

func TestSetAttribution(t *testing.T) {
	testplanet.Run(t, testplanet.Config{
		SatelliteCount: 1, StorageNodeCount: 6, UplinkCount: 1,
	}, func(t *testing.T, ctx *testcontext.Context, planet *testplanet.Planet) {
		apiKey := planet.Uplinks[0].APIKey[planet.Satellites[0].ID()]
		uplink := planet.Uplinks[0]

		config := uplink.GetConfig(planet.Satellites[0])
		metainfo, _, cleanup, err := testplanet.DialMetainfo(ctx, uplink.Log.Named("metainfo"), config, uplink.Identity)
		require.NoError(t, err)
		defer ctx.Check(cleanup)

		_, err = metainfo.CreateBucket(ctx, "alpha", &storj.Bucket{PathCipher: config.GetEncryptionParameters().CipherSuite})
		require.NoError(t, err)

		metainfoClient, err := planet.Uplinks[0].DialMetainfo(ctx, planet.Satellites[0], apiKey)
		require.NoError(t, err)
		defer ctx.Check(metainfoClient.Close)

		partnerID := testrand.UUID()
		{
			// bucket with no items
			err = metainfoClient.SetAttribution(ctx, "alpha", partnerID)
			require.NoError(t, err)

			// no bucket exists
			err = metainfoClient.SetAttribution(ctx, "beta", partnerID)
			require.NoError(t, err)
		}
		{
			// already attributed bucket, adding files
			err = planet.Uplinks[0].Upload(ctx, planet.Satellites[0], "alpha", "path", []byte{1, 2, 3})
			assert.NoError(t, err)

			// bucket with items
			err = metainfoClient.SetAttribution(ctx, "alpha", partnerID)
			require.NoError(t, err)
		}
		{
			//non attributed bucket, and adding files
			err = planet.Uplinks[0].Upload(ctx, planet.Satellites[0], "alpha-new", "path", []byte{1, 2, 3})
			assert.NoError(t, err)

			// bucket with items
			err = metainfoClient.SetAttribution(ctx, "alpha-new", partnerID)
			require.Error(t, err)
		}
	})
}

func TestGetProjectInfo(t *testing.T) {
	testplanet.Run(t, testplanet.Config{
		SatelliteCount: 1, StorageNodeCount: 6, UplinkCount: 2,
	}, func(t *testing.T, ctx *testcontext.Context, planet *testplanet.Planet) {
		apiKey0 := planet.Uplinks[0].APIKey[planet.Satellites[0].ID()]
		apiKey1 := planet.Uplinks[1].APIKey[planet.Satellites[0].ID()]

		metainfo0, err := planet.Uplinks[0].DialMetainfo(ctx, planet.Satellites[0], apiKey0)
		require.NoError(t, err)

		metainfo1, err := planet.Uplinks[0].DialMetainfo(ctx, planet.Satellites[0], apiKey1)
		require.NoError(t, err)

		info0, err := metainfo0.GetProjectInfo(ctx)
		require.NoError(t, err)
		require.NotNil(t, info0.ProjectSalt)

		info1, err := metainfo1.GetProjectInfo(ctx)
		require.NoError(t, err)
		require.NotNil(t, info1.ProjectSalt)

		// Different projects should have different salts
		require.NotEqual(t, info0.ProjectSalt, info1.ProjectSalt)
	})
}

func runCreateSegment(ctx context.Context, t *testing.T, metainfo *metainfo.Client) (*pb.Pointer, []*pb.OrderLimit) {
	pointer := createTestPointer(t)

	addressedLimits, rootPieceID, err := metainfo.CreateSegment(ctx, "my-bucket-name", "file/path", -1, pointer.Remote.Redundancy, memory.MiB.Int64(), pointer.ExpirationDate)
	require.NoError(t, err)

	pointer.Remote.RootPieceId = rootPieceID

	limits := make([]*pb.OrderLimit, len(addressedLimits))
	for i, addressedLimit := range addressedLimits {
		limits[i] = addressedLimit.Limit

		if len(pointer.Remote.RemotePieces) > i {
			pointer.Remote.RemotePieces[i].NodeId = addressedLimits[i].Limit.StorageNodeId
			pointer.Remote.RemotePieces[i].Hash.PieceId = addressedLimits[i].Limit.PieceId
		}
	}

	return pointer, limits
}

func createTestPointer(t *testing.T) *pb.Pointer {
	rs := &pb.RedundancyScheme{
		MinReq:           1,
		RepairThreshold:  1,
		SuccessThreshold: 3,
		Total:            4,
		ErasureShareSize: 1024,
		Type:             pb.RedundancyScheme_RS,
	}

	redundancy, err := eestream.NewRedundancyStrategyFromProto(rs)
	require.NoError(t, err)
	segmentSize := 4 * memory.KiB.Int64()
	pieceSize := eestream.CalcPieceSize(segmentSize, redundancy)
	timestamp := time.Now().Add(time.Hour)
	expiration, err := ptypes.TimestampProto(timestamp)
	require.NoError(t, err)
	pointer := &pb.Pointer{
		Type:        pb.Pointer_REMOTE,
		SegmentSize: segmentSize,
		Remote: &pb.RemoteSegment{
			Redundancy: rs,
			RemotePieces: []*pb.RemotePiece{
				{
					PieceNum: 0,
					Hash: &pb.PieceHash{
						PieceSize: pieceSize,
						Timestamp: timestamp,
					},
				},
				{
					PieceNum: 1,
					Hash: &pb.PieceHash{
						PieceSize: pieceSize,
						Timestamp: timestamp,
					},
				},
			},
		},
<<<<<<< HEAD
		ExpirationDate: time.Now(),
=======
		ExpirationDate: expiration,
>>>>>>> e36f43c4
	}
	return pointer
}

func TestBucketNameValidation(t *testing.T) {
	testplanet.Run(t, testplanet.Config{
		SatelliteCount: 1, StorageNodeCount: 6, UplinkCount: 1,
	}, func(t *testing.T, ctx *testcontext.Context, planet *testplanet.Planet) {
		apiKey := planet.Uplinks[0].APIKey[planet.Satellites[0].ID()]

		metainfo, err := planet.Uplinks[0].DialMetainfo(ctx, planet.Satellites[0], apiKey)
		require.NoError(t, err)
		defer ctx.Check(metainfo.Close)

		rs := &pb.RedundancyScheme{
			MinReq:           1,
			RepairThreshold:  1,
			SuccessThreshold: 3,
			Total:            4,
			ErasureShareSize: 1024,
			Type:             pb.RedundancyScheme_RS,
		}

		validNames := []string{
			"tes", "testbucket",
			"test-bucket", "testbucket9",
			"9testbucket", "a.b",
			"test.bucket", "test-one.bucket-one",
			"test.bucket.one",
			"testbucket-63-0123456789012345678901234567890123456789012345abc",
		}
		for _, name := range validNames {
			_, _, err = metainfo.CreateSegment(ctx, name, "", -1, rs, 1, time.Now().Add(time.Hour))
			require.NoError(t, err, "bucket name: %v", name)
		}

		invalidNames := []string{
			"", "t", "te", "-testbucket",
			"testbucket-", "-testbucket-",
			"a.b.", "test.bucket-.one",
			"test.-bucket.one", "1.2.3.4",
			"192.168.1.234", "testBUCKET",
			"test/bucket",
			"testbucket-64-0123456789012345678901234567890123456789012345abcd",
		}
		for _, name := range invalidNames {
			_, _, err = metainfo.CreateSegment(ctx, name, "", -1, rs, 1, time.Now().Add(time.Hour))
			require.Error(t, err, "bucket name: %v", name)
		}
	})
}<|MERGE_RESOLUTION|>--- conflicted
+++ resolved
@@ -737,7 +737,6 @@
 	segmentSize := 4 * memory.KiB.Int64()
 	pieceSize := eestream.CalcPieceSize(segmentSize, redundancy)
 	timestamp := time.Now().Add(time.Hour)
-	expiration, err := ptypes.TimestampProto(timestamp)
 	require.NoError(t, err)
 	pointer := &pb.Pointer{
 		Type:        pb.Pointer_REMOTE,
@@ -761,11 +760,7 @@
 				},
 			},
 		},
-<<<<<<< HEAD
-		ExpirationDate: time.Now(),
-=======
-		ExpirationDate: expiration,
->>>>>>> e36f43c4
+		ExpirationDate: timestamp,
 	}
 	return pointer
 }
