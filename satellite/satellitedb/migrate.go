--- conflicted
+++ resolved
@@ -928,12 +928,6 @@
 				},
 			},
 			{
-<<<<<<< HEAD
-				Description: "Add pending audit path",
-				Version:     46,
-				Action: migrate.SQL{
-					`ALTER TABLE pending_audits ADD COLUMN path text NOT NULL DEFAULT '';`,
-=======
 				Description: "Add unique id for project payments. Add is_default property",
 				Version:     40,
 				Action: migrate.SQL{
@@ -1023,7 +1017,13 @@
 					`ALTER TABLE users ADD COLUMN partner_id BYTEA`,
 					`ALTER TABLE api_keys ADD COLUMN partner_id BYTEA`,
 					`ALTER TABLE bucket_metainfos ADD COLUMN partner_id BYTEA`,
->>>>>>> aa99482f
+				},
+			},
+			{
+				Description: "Add pending audit path",
+				Version:     46,
+				Action: migrate.SQL{
+					`ALTER TABLE pending_audits ADD COLUMN path text NOT NULL DEFAULT '';`,
 				},
 			},
 		},
