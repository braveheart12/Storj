// Copyright (C) 2019 Storj Labs, Inc.
// See LICENSE for copying information.

package datarepair_test

import (
	"context"
	"math"
	"testing"

	"github.com/stretchr/testify/require"
	"go.uber.org/zap"

	"storj.io/storj/internal/memory"
	"storj.io/storj/internal/testcontext"
	"storj.io/storj/internal/testplanet"
	"storj.io/storj/internal/testrand"
	"storj.io/storj/pkg/overlay"
	"storj.io/storj/pkg/pb"
	"storj.io/storj/pkg/storj"
	"storj.io/storj/satellite"
	"storj.io/storj/uplink"
)

// TestDataRepair does the following:
// - Uploads test data
// - Kills some nodes and disqualifies 1
// - Triggers data repair, which repairs the data from the remaining nodes to
//	 the numbers of nodes determined by the upload repair max threshold
// - Shuts down several nodes, but keeping up a number equal to the minim
//	 threshold
// - Downloads the data from those left nodes and check that it's the same than
//   the uploaded one
func TestDataRepair(t *testing.T) {
	var repairMaxExcessRateOptimalThreshold float64

	testplanet.Run(t, testplanet.Config{
		SatelliteCount:   1,
		StorageNodeCount: 14,
		UplinkCount:      1,
		Reconfigure: testplanet.Reconfigure{
			Satellite: func(log *zap.Logger, index int, config *satellite.Config) {
				config.Overlay.Node.OnlineWindow = 0
				repairMaxExcessRateOptimalThreshold = config.Repairer.MaxExcessRateOptimalThreshold
			},
		},
	}, func(t *testing.T, ctx *testcontext.Context, planet *testplanet.Planet) {
		// first, upload some remote data
		ul := planet.Uplinks[0]
		sat := planet.Satellites[0]
		// stop discovery service so that we do not get a race condition when we delete nodes from overlay cache
		sat.Discovery.Service.Discovery.Stop()
		sat.Discovery.Service.Refresh.Stop()
		// stop audit to prevent possible interactions i.e. repair timeout problems
		sat.Audit.Service.Loop.Stop()

		sat.Repair.Checker.Loop.Pause()
		sat.Repair.Repairer.Loop.Pause()

<<<<<<< HEAD
		testData := testrand.Bytes(1 * memory.MiB)

		err := ul.UploadWithConfig(ctx, sat, &uplink.RSConfig{
			MinThreshold:     3,
=======
		var (
			testData         = testrand.Bytes(8 * memory.KiB)
			minThreshold     = 3
			successThreshold = 7
		)
		err := ul.UploadWithConfig(ctx, satellite, &uplink.RSConfig{
			MinThreshold:     minThreshold,
>>>>>>> a2418b22
			RepairThreshold:  5,
			SuccessThreshold: successThreshold,
			MaxThreshold:     10,
		}, "testbucket", "test/path", testData)
		require.NoError(t, err)

<<<<<<< HEAD
		// get a remote segment from metainfo
		metainfo := sat.Metainfo.Service
		listResponse, _, err := metainfo.List(ctx, "", "", "", true, 0, 0)
		require.NoError(t, err)

		var path string
		var pointer *pb.Pointer
		for _, v := range listResponse {
			path = v.GetPath()
			pointer, err = metainfo.Get(ctx, path)
			require.NoError(t, err)
			if pointer.GetType() == pb.Pointer_REMOTE {
				break
			}
		}
=======
		pointer, path := getRemoteSegment(t, ctx, satellite)
>>>>>>> a2418b22

		// calculate how many storagenodes to kill
		redundancy := pointer.GetRemote().GetRedundancy()
		minReq := redundancy.GetMinReq()
		remotePieces := pointer.GetRemote().GetRemotePieces()
		numPieces := len(remotePieces)
		// disqualify one storage node
		toDisqualify := 1
		toKill := numPieces - toDisqualify - int(minReq+1)
		require.True(t, toKill >= 1)
		maxNumRepairedPieces := int(
			math.Ceil(
				float64(successThreshold) * (1 + repairMaxExcessRateOptimalThreshold),
			),
		)
		numStorageNodes := len(planet.StorageNodes)
		// Ensure that there are enough storage nodes to upload repaired segments
		require.Falsef(t,
			(numStorageNodes-toKill-toDisqualify) < maxNumRepairedPieces,
			"there is not enough available nodes for repairing: need= %d, have= %d",
			maxNumRepairedPieces, (numStorageNodes - toKill - toDisqualify),
		)

		// kill nodes and track lost pieces
		nodesToKill := make(map[storj.NodeID]bool)
		nodesToDisqualify := make(map[storj.NodeID]bool)
		nodesToKeepAlive := make(map[storj.NodeID]bool)

		var numDisqualified int
		for i, piece := range remotePieces {
			if i >= toKill {
				if numDisqualified < toDisqualify {
					nodesToDisqualify[piece.NodeId] = true
					numDisqualified++
				}
				nodesToKeepAlive[piece.NodeId] = true
				continue
			}
			nodesToKill[piece.NodeId] = true
		}

		for _, node := range planet.StorageNodes {
			if nodesToDisqualify[node.ID()] {
				disqualifyNode(t, ctx, sat, node.ID())
				continue
			}
			if nodesToKill[node.ID()] {
				err = planet.StopPeer(node)
				require.NoError(t, err)
				_, err = sat.Overlay.Service.UpdateUptime(ctx, node.ID(), false)
				require.NoError(t, err)
			}
		}

		sat.Repair.Checker.Loop.Restart()
		sat.Repair.Checker.Loop.TriggerWait()
		sat.Repair.Checker.Loop.Pause()
		sat.Repair.Repairer.Loop.Restart()
		sat.Repair.Repairer.Loop.TriggerWait()
		sat.Repair.Repairer.Loop.Pause()
		sat.Repair.Repairer.Limiter.Wait()

		// repaired segment should not contain any piece in the killed and DQ nodes
		metainfo := satellite.Metainfo.Service
		pointer, err = metainfo.Get(ctx, path)
		require.NoError(t, err)

<<<<<<< HEAD
				_, err = sat.Overlay.Service.UpdateUptime(ctx, node.ID(), false)
				require.NoError(t, err)
=======
		nodesToKillForMinThreshold := len(remotePieces) - minThreshold
		remotePieces = pointer.GetRemote().GetRemotePieces()
		for _, piece := range remotePieces {
			require.NotContains(t, nodesToKill, piece.NodeId, "there shouldn't be pieces in killed nodes")
			require.NotContains(t, nodesToDisqualify, piece.NodeId, "there shouldn't be pieces in DQ nodes")

			// Kill the original nodes which were kept alive to ensure that we can
			// download from the new nodes that the repaired pieces have been uploaded
			if _, ok := nodesToKeepAlive[piece.NodeId]; ok && nodesToKillForMinThreshold > 0 {
				stopNodeByID(t, ctx, planet, piece.NodeId)
				nodesToKillForMinThreshold--
>>>>>>> a2418b22
			}
		}

		// we should be able to download data without any of the original nodes
		newData, err := ul.Download(ctx, sat, "testbucket", "test/path")
		require.NoError(t, err)
		require.Equal(t, newData, testData)
	})
}

// TestRepairMultipleDisqualified does the following:
// - Uploads test data to 7 nodes
// - Disqualifies 3 nodes
// - Triggers data repair, which repairs the data from the remaining 4 nodes to additional 3 new nodes
// - Shuts down the 4 nodes from which the data was repaired
// - Now we have just the 3 new nodes to which the data was repaired
// - Downloads the data from these 3 nodes (succeeds because 3 nodes are enough for download)
func TestRepairMultipleDisqualified(t *testing.T) {
	testplanet.Run(t, testplanet.Config{
		SatelliteCount:   1,
		StorageNodeCount: 12,
		UplinkCount:      1,
	}, func(t *testing.T, ctx *testcontext.Context, planet *testplanet.Planet) {
		// first, upload some remote data
		ul := planet.Uplinks[0]
		sat := planet.Satellites[0]
		// stop discovery service so that we do not get a race condition when we delete nodes from overlay cache
		sat.Discovery.Service.Discovery.Stop()
		sat.Discovery.Service.Refresh.Stop()

		sat.Repair.Checker.Loop.Pause()
		sat.Repair.Repairer.Loop.Pause()

		testData := testrand.Bytes(8 * memory.KiB)

		err := ul.UploadWithConfig(ctx, sat, &uplink.RSConfig{
			MinThreshold:     3,
			RepairThreshold:  5,
			SuccessThreshold: 7,
			MaxThreshold:     7,
		}, "testbucket", "test/path", testData)
		require.NoError(t, err)

		// get a remote segment from metainfo
		metainfo := sat.Metainfo.Service
		listResponse, _, err := metainfo.List(ctx, "", "", "", true, 0, 0)
		require.NoError(t, err)

		var path string
		var pointer *pb.Pointer
		for _, v := range listResponse {
			path = v.GetPath()
			pointer, err = metainfo.Get(ctx, path)
			require.NoError(t, err)
			if pointer.GetType() == pb.Pointer_REMOTE {
				break
			}
		}

		// calculate how many storagenodes to disqualify
		numStorageNodes := len(planet.StorageNodes)
		redundancy := pointer.GetRemote().GetRedundancy()
		remotePieces := pointer.GetRemote().GetRemotePieces()
		minReq := redundancy.GetMinReq()
		numPieces := len(remotePieces)
		toDisqualify := numPieces - (int(minReq + 1))
		// we should have enough storage nodes to repair on
		require.True(t, (numStorageNodes-toDisqualify) >= numPieces)

		// disqualify nodes and track lost pieces
		var lostPieces []int32
		nodesToDisqualify := make(map[storj.NodeID]bool)
		nodesToKeepAlive := make(map[storj.NodeID]bool)

		for i, piece := range remotePieces {
			if i >= toDisqualify {
				nodesToKeepAlive[piece.NodeId] = true
				continue
			}
			nodesToDisqualify[piece.NodeId] = true
			lostPieces = append(lostPieces, piece.GetPieceNum())
		}

		for _, node := range planet.StorageNodes {
			if nodesToDisqualify[node.ID()] {
				disqualifyNode(t, ctx, sat, node.ID())
			}
		}

		err = sat.Repair.Checker.RefreshReliabilityCache(ctx)
		require.NoError(t, err)

		sat.Repair.Checker.Loop.TriggerWait()
		sat.Repair.Repairer.Loop.TriggerWait()
		sat.Repair.Repairer.Limiter.Wait()

		// kill nodes kept alive to ensure repair worked
		for _, node := range planet.StorageNodes {
			if nodesToKeepAlive[node.ID()] {
				err = planet.StopPeer(node)
				require.NoError(t, err)

				_, err = sat.Overlay.Service.UpdateUptime(ctx, node.ID(), false)
				require.NoError(t, err)
			}
		}

		// we should be able to download data without any of the original nodes
		newData, err := ul.Download(ctx, sat, "testbucket", "test/path")
		require.NoError(t, err)
		require.Equal(t, newData, testData)

		// updated pointer should not contain any of the disqualified nodes
		pointer, err = metainfo.Get(ctx, path)
		require.NoError(t, err)

		remotePieces = pointer.GetRemote().GetRemotePieces()
		for _, piece := range remotePieces {
			require.False(t, nodesToDisqualify[piece.NodeId])
		}
	})
}

// TestDataRepairUploadLimits does the following:
// - Uploads test data to nodes
// - Get one segment of that data to check in which nodes its pieces are stored
// - Kills as many nodes as needed which store such segment pieces
// - Triggers data repair
// - Verify that the number of pieces which repaired has uploaded don't overpass
//	 the established limit (success threshold + % of excess)
func TestDataRepairUploadLimit(t *testing.T) {
	var repairMaxExcessRateOptimalThreshold float64

	testplanet.Run(t, testplanet.Config{
		SatelliteCount:   1,
		StorageNodeCount: 13,
		UplinkCount:      1,
		Reconfigure: testplanet.Reconfigure{
			Satellite: func(log *zap.Logger, index int, config *satellite.Config) {
				repairMaxExcessRateOptimalThreshold = config.Repairer.MaxExcessRateOptimalThreshold
			},
		},
	}, func(t *testing.T, ctx *testcontext.Context, planet *testplanet.Planet) {
		satellite := planet.Satellites[0]
		// stop discovery service so that we do not get a race condition when we delete nodes from overlay cache
		satellite.Discovery.Service.Discovery.Stop()
		satellite.Discovery.Service.Refresh.Stop()
		// stop audit to prevent possible interactions i.e. repair timeout problems
		satellite.Audit.Service.Loop.Stop()
		satellite.Repair.Checker.Loop.Pause()
		satellite.Repair.Repairer.Loop.Pause()

		const (
			repairThreshold  = 5
			successThreshold = 7
			maxThreshold     = 9
		)
		var (
			maxRepairUploadThreshold = int(
				math.Ceil(
					float64(successThreshold) * (1 + repairMaxExcessRateOptimalThreshold),
				),
			)
			ul       = planet.Uplinks[0]
			testData = testrand.Bytes(8 * memory.KiB)
		)

		err := ul.UploadWithConfig(ctx, satellite, &uplink.RSConfig{
			MinThreshold:     3,
			RepairThreshold:  repairThreshold,
			SuccessThreshold: successThreshold,
			MaxThreshold:     maxThreshold,
		}, "testbucket", "test/path", testData)
		require.NoError(t, err)

		pointer, path := getRemoteSegment(t, ctx, satellite)
		originalPieces := pointer.GetRemote().GetRemotePieces()
		require.True(t, len(originalPieces) <= maxThreshold)

		{ // Check that there is enough nodes in the network which don't contain
			// pieces of the segment for being able to repair the lost pieces
			availableNumNodes := len(planet.StorageNodes) - len(originalPieces)
			neededNodesForRepair := maxRepairUploadThreshold - repairThreshold
			require.Truef(t,
				availableNumNodes >= neededNodesForRepair,
				"Not enough remaining nodes in the network for repairing the pieces: have= %d, need= %d",
				availableNumNodes, neededNodesForRepair,
			)
		}

		originalStorageNodes := make(map[storj.NodeID]struct{})
		for _, p := range originalPieces {
			originalStorageNodes[p.NodeId] = struct{}{}
		}

		killedNodes := make(map[storj.NodeID]struct{})
		{ // Register nodes of the network which don't have pieces for the segment
			// to be injured and ill nodes which have pieces of the segment in order
			// to injure it
			numNodesToKill := len(originalPieces) - repairThreshold
			for _, node := range planet.StorageNodes {
				if _, ok := originalStorageNodes[node.ID()]; !ok {
					continue
				}

				if len(killedNodes) < numNodesToKill {
					err = planet.StopPeer(node)
					require.NoError(t, err)
					_, err = satellite.Overlay.Service.UpdateUptime(ctx, node.ID(), false)
					require.NoError(t, err)

					killedNodes[node.ID()] = struct{}{}
				}
			}
		}

		satellite.Repair.Checker.Loop.Restart()
		satellite.Repair.Checker.Loop.TriggerWait()
		satellite.Repair.Checker.Loop.Pause()
		satellite.Repair.Repairer.Loop.Restart()
		satellite.Repair.Repairer.Loop.TriggerWait()
		satellite.Repair.Repairer.Loop.Pause()
		satellite.Repair.Repairer.Limiter.Wait()

		// Get the pointer after repair to check the nodes where the pieces are
		// stored
		pointer, err = satellite.Metainfo.Service.Get(ctx, path)
		require.NoError(t, err)

		// Check that repair has uploaded missed pieces to an expected number of
		// nodes
		afterRepairPieces := pointer.GetRemote().GetRemotePieces()
		require.Falsef(t,
			len(afterRepairPieces) > maxRepairUploadThreshold,
			"Repaired pieces cannot be over max repair upload threshold. maxRepairUploadThreshold= %d, have= %d",
			maxRepairUploadThreshold, len(afterRepairPieces),
		)
		require.Falsef(t,
			len(afterRepairPieces) < successThreshold,
			"Repaired pieces shouldn't be under success threshold. successThreshold= %d, have= %d",
			successThreshold, len(afterRepairPieces),
		)

		// Check that after repair, the segment doesn't have more pieces on the
		// killed nodes
		for _, p := range afterRepairPieces {
			require.NotContains(t, killedNodes, p.NodeId, "there shouldn't be pieces in killed nodes")
		}
	})
}

func isDisqualified(t *testing.T, ctx *testcontext.Context, satellite *satellite.Peer, nodeID storj.NodeID) bool {
	node, err := satellite.Overlay.Service.Get(ctx, nodeID)
	require.NoError(t, err)

	return node.Disqualified != nil
}

func disqualifyNode(t *testing.T, ctx *testcontext.Context, satellite *satellite.Peer, nodeID storj.NodeID) {
	_, err := satellite.DB.OverlayCache().UpdateStats(ctx, &overlay.UpdateRequest{
		NodeID:       nodeID,
		IsUp:         true,
		AuditSuccess: false,
		AuditLambda:  0,
		AuditWeight:  1,
		AuditDQ:      0.5,
		UptimeLambda: 1,
		UptimeWeight: 1,
		UptimeDQ:     0.5,
	})
	require.NoError(t, err)
	require.True(t, isDisqualified(t, ctx, satellite, nodeID))
}

// getRemoteSegment returns a remote pointer its path from satellite.
// nolint:golint
func getRemoteSegment(
	t *testing.T, ctx context.Context, satellite *satellite.Peer,
) (_ *pb.Pointer, path string) {
	t.Helper()

	// get a remote segment from metainfo
	metainfo := satellite.Metainfo.Service
	listResponse, _, err := metainfo.List(ctx, "", "", "", true, 0, 0)
	require.NoError(t, err)

	for _, v := range listResponse {
		path := v.GetPath()
		pointer, err := metainfo.Get(ctx, path)
		require.NoError(t, err)
		if pointer.GetType() == pb.Pointer_REMOTE {
			return pointer, path
		}
	}

	t.Fatal("satellite doesn't have any remote segment")
	return nil, ""
}

// nolint:golint
func stopNodeByID(t *testing.T, ctx context.Context, planet *testplanet.Planet, nodeID storj.NodeID) {
	t.Helper()

	for _, node := range planet.StorageNodes {
		if node.ID() == nodeID {
			err := planet.StopPeer(node)
			require.NoError(t, err)

			for _, sat := range planet.Satellites {
				_, err = sat.Overlay.Service.UpdateUptime(ctx, node.ID(), false)
				require.NoError(t, err)
			}

			break
		}
	}
}<|MERGE_RESOLUTION|>--- conflicted
+++ resolved
@@ -57,12 +57,6 @@
 		sat.Repair.Checker.Loop.Pause()
 		sat.Repair.Repairer.Loop.Pause()
 
-<<<<<<< HEAD
-		testData := testrand.Bytes(1 * memory.MiB)
-
-		err := ul.UploadWithConfig(ctx, sat, &uplink.RSConfig{
-			MinThreshold:     3,
-=======
 		var (
 			testData         = testrand.Bytes(8 * memory.KiB)
 			minThreshold     = 3
@@ -70,32 +64,12 @@
 		)
 		err := ul.UploadWithConfig(ctx, satellite, &uplink.RSConfig{
 			MinThreshold:     minThreshold,
->>>>>>> a2418b22
 			RepairThreshold:  5,
 			SuccessThreshold: successThreshold,
 			MaxThreshold:     10,
 		}, "testbucket", "test/path", testData)
 		require.NoError(t, err)
-
-<<<<<<< HEAD
-		// get a remote segment from metainfo
-		metainfo := sat.Metainfo.Service
-		listResponse, _, err := metainfo.List(ctx, "", "", "", true, 0, 0)
-		require.NoError(t, err)
-
-		var path string
-		var pointer *pb.Pointer
-		for _, v := range listResponse {
-			path = v.GetPath()
-			pointer, err = metainfo.Get(ctx, path)
-			require.NoError(t, err)
-			if pointer.GetType() == pb.Pointer_REMOTE {
-				break
-			}
-		}
-=======
 		pointer, path := getRemoteSegment(t, ctx, satellite)
->>>>>>> a2418b22
 
 		// calculate how many storagenodes to kill
 		redundancy := pointer.GetRemote().GetRedundancy()
@@ -163,10 +137,6 @@
 		pointer, err = metainfo.Get(ctx, path)
 		require.NoError(t, err)
 
-<<<<<<< HEAD
-				_, err = sat.Overlay.Service.UpdateUptime(ctx, node.ID(), false)
-				require.NoError(t, err)
-=======
 		nodesToKillForMinThreshold := len(remotePieces) - minThreshold
 		remotePieces = pointer.GetRemote().GetRemotePieces()
 		for _, piece := range remotePieces {
@@ -178,7 +148,6 @@
 			if _, ok := nodesToKeepAlive[piece.NodeId]; ok && nodesToKillForMinThreshold > 0 {
 				stopNodeByID(t, ctx, planet, piece.NodeId)
 				nodesToKillForMinThreshold--
->>>>>>> a2418b22
 			}
 		}
 
